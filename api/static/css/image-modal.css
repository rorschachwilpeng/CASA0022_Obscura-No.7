<<<<<<< HEAD
/* Obscura No.7 - Image Modal Styles */
/* 蒸汽朋克风格的图片模态框样式 - 上下分布式布局 */

/* ===========================================
   强制覆盖旧样式 - 确保新布局生效
   =========================================== */

/* 隐藏任何可能残留的旧结构 */
.telescope-container,
.telescope-frame,
.telescope-lens {
    display: none !important;
}
=======
/* Obscura No.7 - Image Modal Styles - 重新设计为上下分离布局 */
/* 蒸汽朋克风格的图片模态框样式 */
>>>>>>> 3f879b68

/* ===========================================
   Modal Container & Backdrop
   =========================================== */

.image-modal {
    position: fixed !important;
    top: 0 !important;
    left: 0 !important;
    width: 100% !important;
    height: 100% !important;
    z-index: 10000 !important;
<<<<<<< HEAD
    display: none !important; /* 初始隐藏 */
=======
    display: flex !important;
>>>>>>> 3f879b68
    align-items: center !important;
    justify-content: center !important;
    opacity: 0;
    visibility: hidden;
    transition: all 0.3s ease-in-out;
}

/* 当JavaScript设置display:flex时，显示模态框 */
.image-modal[style*="display: flex"] {
    display: flex !important;
    opacity: 1;
    visibility: visible;
}

.image-modal.modal-visible {
    opacity: 1 !important;
    visibility: visible !important;
}

.modal-backdrop {
    position: absolute;
    top: 0;
    left: 0;
    width: 100%;
    height: 100%;
    background: linear-gradient(
        135deg,
        rgba(28, 28, 28, 0.95) 0%,
        rgba(79, 79, 79, 0.85) 50%,
        rgba(28, 28, 28, 0.95) 100%
    );
    backdrop-filter: blur(8px);
    -webkit-backdrop-filter: blur(8px);
}

/* ===========================================
<<<<<<< HEAD
   Modal Container - 上下分布式布局
   =========================================== */

.modal-container {
    position: relative;
    z-index: 10001;
    background: var(--coal);
    border: 3px solid var(--brass-primary);
    border-radius: 20px;
    max-width: 90vw;
    max-height: 95vh;
    width: 900px;
    display: flex;
    flex-direction: column;
    box-shadow: 
        0 0 30px rgba(205, 133, 63, 0.6),
        inset 0 0 20px rgba(0, 0, 0, 0.3),
        0 10px 40px rgba(0, 0, 0, 0.8);
=======
   新的模态框容器 - 垂直布局 + UI优化
   =========================================== */

.new-modal-container {
    position: relative;
    z-index: 10001;
    display: flex;
    flex-direction: column;
    align-items: center;
    gap: 15px; /* 缩小间距 */
    max-width: 90vw;
    max-height: 90vh;
    margin: 0 auto;
    padding-top: 20px;
    justify-content: flex-start;
>>>>>>> 3f879b68
    transform: scale(0.8);
    transition: transform 0.3s ease-out;
    overflow: hidden;
}

<<<<<<< HEAD
.modal-visible .modal-container {
=======
.modal-visible .new-modal-container {
>>>>>>> 3f879b68
    transform: scale(1);
}

/* ===========================================
<<<<<<< HEAD
   Modal Header with Title
   =========================================== */

.modal-main-title {
    color: var(--amber);
    font-size: 1.8rem;
    font-weight: bold;
    text-align: center;
    margin: 0;
    padding: 20px 30px 10px;
    text-shadow: 0 0 10px rgba(255, 191, 0, 0.5);
    border-bottom: 2px solid var(--brass-dark);
    background: linear-gradient(
        90deg,
        transparent 0%,
        rgba(205, 133, 63, 0.1) 50%,
        transparent 100%
    );
}

/* ===========================================
   Image Section - 上半部分
   =========================================== */

.image-section {
    flex: 1;
    padding: 30px;
=======
   上部分：望远镜圆形区域 - 优化尺寸
   =========================================== */

.telescope-section {
    position: relative;
>>>>>>> 3f879b68
    display: flex;
    flex-direction: column;
    align-items: center;
    justify-content: center;
<<<<<<< HEAD
    position: relative;
    min-height: 400px;
}

.telescope-viewer {
    position: relative;
    display: flex;
    flex-direction: column;
    align-items: center;
    gap: 20px;
}

.image-frame {
    position: relative;
    width: 450px;
    height: 450px;
    border-radius: 50%;
    border: 4px solid var(--brass-primary);
    box-shadow: 
        0 0 20px rgba(205, 133, 63, 0.5),
        inset 0 0 20px rgba(0, 0, 0, 0.3);
    overflow: hidden;
    background: radial-gradient(
        circle,
        var(--iron) 0%,
        var(--coal) 70%
    );
}

.vision-image {
    width: 100%;
    height: 100%;
    object-fit: cover;
    border-radius: 50%;
    transition: transform 0.3s ease;
}

/* 兼容JavaScript创建的modal-image元素 */
#modal-image {
    width: 100%;
    height: 100%;
    object-fit: cover;
    border-radius: 50%;
    transition: transform 0.3s ease;
}

.vision-image:hover,
#modal-image:hover {
    transform: scale(1.05);
}

.vision-title {
    color: var(--amber);
    font-size: 1.4rem;
    font-weight: bold;
    text-align: center;
    text-shadow: 0 0 8px rgba(255, 191, 0, 0.4);
    margin: 0;
=======
>>>>>>> 3f879b68
}

/* 装饰性齿轮 - 缩小尺寸 */
.gear-decoration {
    position: absolute;
<<<<<<< HEAD
    font-size: 2.5rem;
=======
    font-size: 2.5rem; /* 从3rem缩小到2.5rem */
>>>>>>> 3f879b68
    color: var(--brass-primary);
    z-index: 10002;
    animation: gearSpin 8s linear infinite;
    text-shadow: 0 0 10px rgba(205, 133, 63, 0.8);
    filter: drop-shadow(2px 2px 4px rgba(0, 0, 0, 0.8));
}

.gear-top-left {
<<<<<<< HEAD
    top: -20px;
    left: -20px;
=======
    top: -40px; /* 从-50px调整到-40px */
    left: -40px;
>>>>>>> 3f879b68
    animation-direction: normal;
}

.gear-top-right {
<<<<<<< HEAD
    top: -20px;
    right: -20px;
=======
    top: -40px;
    right: -40px;
>>>>>>> 3f879b68
    animation-direction: reverse;
    animation-duration: 6s;
}

.gear-bottom-left {
<<<<<<< HEAD
    bottom: -20px;
    left: -20px;
=======
    bottom: -40px;
    left: -40px;
>>>>>>> 3f879b68
    animation-direction: reverse;
    animation-duration: 10s;
}

.gear-bottom-right {
<<<<<<< HEAD
    bottom: -20px;
    right: -20px;
=======
    bottom: -40px;
    right: -40px;
    animation-direction: normal;
>>>>>>> 3f879b68
    animation-duration: 12s;
}

@keyframes gearSpin {
    from { transform: rotate(0deg); }
    to { transform: rotate(360deg); }
}

<<<<<<< HEAD
/* ===========================================
   Info Section - 下半部分
   =========================================== */

.info-section {
    flex: 1;
    padding: 30px;
    background: linear-gradient(
        135deg,
        rgba(205, 133, 63, 0.1) 0%,
        rgba(184, 115, 51, 0.1) 100%
    );
    border-top: 2px solid var(--brass-dark);
}

.info-panel-container {
    height: 100%;
    overflow-y: auto;
=======
/* 望远镜框架 - 缩小尺寸 */
.telescope-frame {
    position: relative;
    background: var(--brass-gradient);
    border: 4px solid var(--bronze);
    border-radius: 50%;
    width: 400px; /* 从500px缩小到400px */
    height: 400px;
    box-shadow: 
        0 0 30px rgba(205, 133, 63, 0.6),
        inset 0 0 20px rgba(0, 0, 0, 0.3),
        0 10px 40px rgba(0, 0, 0, 0.8);
    display: flex;
    align-items: center;
    justify-content: center;
    overflow: hidden;
}

.telescope-frame::before {
    content: '';
    position: absolute;
    top: -10px;
    left: -10px;
    right: -10px;
    bottom: -10px;
    background: conic-gradient(
        from 0deg,
        var(--brass-dark) 0deg,
        var(--brass-light) 90deg,
        var(--brass-dark) 180deg,
        var(--brass-light) 270deg,
        var(--brass-dark) 360deg
    );
    border-radius: 50%;
    z-index: -1;
    animation: frameRotate 20s linear infinite;
}

@keyframes frameRotate {
    from { transform: rotate(0deg); }
    to { transform: rotate(360deg); }
}

/* 望远镜镜头（只包含图片） - 缩小尺寸 */
.telescope-lens {
    width: 340px; /* 从420px缩小到340px */
    height: 340px;
    border-radius: 50%;
    background: linear-gradient(145deg, var(--coal) 0%, var(--iron) 30%, var(--coal) 100%);
    border: 3px solid var(--amber);
    box-shadow: 
        inset 0 0 30px rgba(255, 191, 0, 0.3),
        inset 0 0 60px rgba(0, 0, 0, 0.8);
    display: flex;
    align-items: center;
    justify-content: center;
    position: relative;
    overflow: hidden;
}

.telescope-lens::after {
    content: '';
    position: absolute;
    top: 10%;
    left: 10%;
    width: 30%;
    height: 30%;
    background: radial-gradient(circle, rgba(255, 255, 255, 0.1) 0%, transparent 70%);
    border-radius: 50%;
    pointer-events: none;
}

/* ===========================================
   图片容器 - 确保图片填满圆框
   =========================================== */

.image-container {
    display: flex;
    align-items: center;
    justify-content: center;
    position: relative;
    width: 100%;
    height: 100%;
    border-radius: 50%;
    overflow: hidden;
}

.modal-image {
    width: 100%;
    height: 100%;
    border-radius: 50%;
    object-fit: cover;
    transition: transform 0.3s ease;
    border: 2px solid var(--amber);
    box-shadow: 0 4px 20px rgba(0, 0, 0, 0.8);
}

.modal-image:hover {
    transform: scale(1.02);
>>>>>>> 3f879b68
}

.section-title {
    color: var(--amber);
    font-size: 1.5rem;
    font-weight: bold;
    text-align: center;
<<<<<<< HEAD
    margin: 0 0 20px 0;
    text-shadow: 0 0 8px rgba(255, 191, 0, 0.4);
}

/* ===========================================
   Prediction Data Grid
   =========================================== */

.prediction-grid {
    display: grid;
    grid-template-columns: 1fr 1fr;
    gap: 20px;
    margin-bottom: 20px;
}

.data-group {
    background: rgba(28, 28, 28, 0.6);
    border: 2px solid var(--brass-dark);
    border-radius: 15px;
    padding: 20px;
    box-shadow: inset 0 0 15px rgba(0, 0, 0, 0.3);
}

.group-title {
    color: var(--brass-light);
    font-size: 1rem;
    font-weight: bold;
    margin: 0 0 12px 0;
    text-align: center;
}

.data-items {
    display: flex;
    flex-direction: column;
    gap: 8px;
}

.data-item {
    display: flex;
    align-items: center;
    gap: 8px;
    padding: 6px 0;
}

.data-icon {
    font-size: 1.1rem;
    width: 24px;
    text-align: center;
}

.data-label {
    color: var(--brass-light);
    font-weight: 500;
    flex: 1;
}

.data-value {
    color: var(--amber);
    font-weight: bold;
    text-shadow: 0 0 4px rgba(255, 191, 0, 0.3);
}

/* ===========================================
   Description Group
   =========================================== */

.description-group {
    margin-top: 10px;
}

.vision-description {
    color: var(--brass-light);
    line-height: 1.5;
    font-size: 0.95rem;
    margin: 8px 0 0 0;
    padding: 12px;
    background: rgba(28, 28, 28, 0.5);
    border-radius: 8px;
    border-left: 3px solid var(--brass-primary);
}

/* ===========================================
   Action Buttons
   =========================================== */

.action-group {
    margin-top: 15px;
}

.action-buttons {
    display: flex;
    gap: 15px;
    justify-content: center;
}

.action-button {
=======
    color: var(--warm-white);
    z-index: 10;
}

/* ===========================================
   连接线 - 缩短高度
   =========================================== */

.connection-line {
    width: 4px;
    height: 20px; /* 从30px缩短到20px */
    background: linear-gradient(to bottom, var(--brass-primary), var(--brass-dark));
    border-radius: 2px;
    position: relative;
    box-shadow: 0 0 10px rgba(205, 133, 63, 0.5);
}

.connection-line::before,
.connection-line::after {
    content: '';
    position: absolute;
    width: 8px;
    height: 8px;
    background: var(--brass-primary);
    border-radius: 50%;
    left: 50%;
    transform: translateX(-50%);
}

.connection-line::before {
    top: -4px;
}

.connection-line::after {
    bottom: -4px;
}

/* ===========================================
   下部分：数据矩形区域 - 优化布局
   =========================================== */

.data-section {
    background: linear-gradient(145deg, rgba(28, 28, 28, 0.95) 0%, rgba(79, 79, 79, 0.9) 100%);
    border: 2px solid var(--brass-primary);
    border-radius: 15px;
    box-shadow: 
        0 10px 30px rgba(0, 0, 0, 0.8),
        inset 0 1px 0 rgba(205, 133, 63, 0.3);
    backdrop-filter: blur(10px);
    -webkit-backdrop-filter: blur(10px);
    width: 650px; /* 优化宽度 */
    max-width: 85vw;
    padding: 25px;
    position: relative;
    overflow-y: auto;
    max-height: none; /* 移除高度限制 */
}

.data-section::before {
    content: '';
    position: absolute;
    top: 0;
    left: 0;
    right: 0;
    bottom: 0;
    background: repeating-linear-gradient(
        45deg,
        transparent,
        transparent 2px,
        rgba(205, 133, 63, 0.05) 2px,
        rgba(205, 133, 63, 0.05) 4px
    );
    border-radius: 15px;
    pointer-events: none;
}

.info-panel {
    position: relative;
    z-index: 1;
}

/* ===========================================
   标题样式 - 移除padding-right
   =========================================== */

.image-title {
    color: var(--amber);
    font-size: 1.8rem;
    font-weight: bold;
    margin: 0 0 25px 0;
    text-align: center;
    text-shadow: 0 0 10px rgba(255, 191, 0, 0.5);
    /* 移除padding-right，因为关闭按钮不在内部了 */
}

/* ===========================================
   新的左右分栏布局
   =========================================== */

.main-content-grid {
    display: flex;
    gap: 25px;
    margin-bottom: 25px;
    align-items: stretch;
    min-height: 240px;
}

.data-list-section {
    flex: 1.2;
    display: flex;
    flex-direction: column;
    gap: 12px;
    justify-content: space-between;
}

.actions-section {
    flex: 0.8;
    display: flex;
    flex-direction: column;
    justify-content: center;
    align-items: center;
    gap: 25px;
    padding: 20px 0;
}

/* ===========================================
   数据项样式 - 更新为卡片式设计
   =========================================== */

.summary-item {
    display: flex;
    align-items: center;
    gap: 12px;
    padding: 12px;
    background: rgba(205, 133, 63, 0.1);
    border: 1px solid var(--brass-dark);
    border-radius: 8px;
    transition: all 0.3s ease;
}

.summary-item:hover {
    background: rgba(205, 133, 63, 0.15);
    border-color: var(--brass-primary);
    transform: translateX(3px);
}

.summary-icon {
    font-size: 1.3rem;
    margin-right: 8px;
}

.data-content {
    display: flex;
    flex-direction: row;
    align-items: center;
    width: 100%;
}

.summary-label {
    color: var(--parchment);
    font-weight: 500;
    min-width: 90px;
}

.summary-value {
    color: var(--amber);
    font-weight: bold;
    margin-left: auto;
    text-align: right;
    font-size: 1rem;
}

/* ===========================================
   时间信息样式 - 优化为卡片样式
   =========================================== */

.time-info {
    margin-top: 8px;
    padding: 10px;
    font-size: 0.9rem;
    color: var(--parchment);
    text-align: center;
    background: rgba(0, 0, 0, 0.2);
    border-radius: 6px;
}

.time-info strong {
    color: var(--brass-light);
}

/* ===========================================
   操作按钮样式 - 统一尺寸和样式
   =========================================== */

.detail-button,
.download-button {
    width: 180px; /* 统一宽度 */
    height: 60px; /* 统一高度 */
    padding: 0; /* 移除padding，使用固定尺寸 */
    border: 2px solid var(--brass-primary);
>>>>>>> 3f879b68
    background: var(--brass-gradient);
    border: 2px solid var(--brass-dark);
    border-radius: 10px;
    padding: 12px 20px;
    color: var(--coal);
<<<<<<< HEAD
=======
    border-radius: 12px;
>>>>>>> 3f879b68
    font-weight: bold;
    cursor: pointer;
    display: flex;
    align-items: center;
<<<<<<< HEAD
    gap: 8px;
    text-decoration: none;
    font-size: 0.9rem;
}

.action-button:hover {
    background: var(--copper-gradient);
    transform: translateY(-2px);
    box-shadow: 0 4px 12px rgba(205, 133, 63, 0.4);
}

.action-button.primary {
    background: var(--amber);
    color: var(--coal);
}

.action-button.secondary {
    background: var(--brass-gradient);
}

.button-content {
    display: flex;
    flex-direction: column;
    align-items: center;
    gap: 2px;
}

.button-label {
    font-weight: bold;
}

.button-subtitle {
    font-size: 0.75rem;
    opacity: 0.8;
}

/* ===========================================
   Control Buttons
=======
    justify-content: center;
    gap: 10px;
    font-size: 1rem;
    transition: all 0.3s ease;
    box-shadow: 0 4px 12px rgba(205, 133, 63, 0.3);
}

.detail-button:hover,
.download-button:hover {
    background: linear-gradient(135deg, var(--amber), var(--brass-light));
    transform: translateY(-3px);
    box-shadow: 0 8px 20px rgba(205, 133, 63, 0.5);
}

.detail-button:active,
.download-button:active {
    transform: translateY(0);
    box-shadow: 0 4px 12px rgba(205, 133, 63, 0.3);
}

.button-icon {
    font-size: 1.2rem;
}

.button-text {
    line-height: 1.2;
    text-align: center;
}

/* ===========================================
   描述区域样式 - 移动到底部
   =========================================== */

.description-section {
    width: 100%;
    border-top: 2px solid var(--brass-dark);
    padding-top: 20px;
    margin-top: 0; /* 移除顶部margin */
}

.description-section h3 {
    color: var(--brass-light);
    font-size: 1.2rem;
    margin-bottom: 15px;
    text-align: center;
    text-shadow: 0 0 5px rgba(205, 133, 63, 0.5);
}

.image-description {
    font-size: 1rem;
    line-height: 1.6;
    color: var(--warm-white);
    padding: 20px;
    background: rgba(0, 0, 0, 0.3);
    border-left: 4px solid var(--brass-primary);
    border-radius: 8px;
    max-height: 120px;
    overflow-y: auto;
    font-style: italic;
    text-align: justify;
}

/* ===========================================
   优化的外部关闭按钮
>>>>>>> 3f879b68
   =========================================== */

.modal-close-btn {
    position: absolute;
<<<<<<< HEAD
    top: 15px;
    right: 20px;
    background: var(--coal);
    border: 2px solid var(--brass-dark);
    border-radius: 50%;
    width: 40px;
    height: 40px;
    color: var(--amber);
    font-size: 1.5rem;
    font-weight: bold;
    cursor: pointer;
    transition: all 0.3s ease;
    display: flex;
    align-items: center;
    justify-content: center;
    z-index: 10003;
=======
    top: 10px;
    right: 10px;
    width: 45px; /* 增大尺寸 */
    height: 45px;
    border: 3px solid var(--amber); /* 加粗边框 */
    background: rgba(28, 28, 28, 0.95);
    color: var(--amber);
    border-radius: 50%;
    font-size: 1.4rem; /* 增大字体 */
    font-weight: bold;
    cursor: pointer;
    display: flex;
    align-items: center;
    justify-content: center;
    transition: all 0.3s ease;
    z-index: 10003; /* 确保在最上层 */
    box-shadow: 0 4px 15px rgba(0, 0, 0, 0.5), 0 0 20px rgba(255, 191, 0, 0.3); /* 增强阴影 */
>>>>>>> 3f879b68
}

.modal-close-btn:hover {
    background: var(--amber);
    color: var(--coal);
<<<<<<< HEAD
    transform: rotate(90deg) scale(1.1);
=======
    transform: scale(1.1);
    box-shadow: 0 6px 20px rgba(0, 0, 0, 0.7), 0 0 25px rgba(255, 191, 0, 0.6);
>>>>>>> 3f879b68
}

/* ===========================================
   Modal Controls
   =========================================== */

.modal-nav {
    position: absolute;
    top: 50%;
    transform: translateY(-50%);
<<<<<<< HEAD
    background: var(--coal);
    border: 2px solid var(--brass-dark);
    border-radius: 50%;
    width: 50px;
    height: 50px;
    color: var(--amber);
    font-size: 2rem;
    font-weight: bold;
    cursor: pointer;
    transition: all 0.3s ease;
    display: flex;
    align-items: center;
    justify-content: center;
=======
    width: 50px;
    height: 50px;
    border: 2px solid var(--brass-primary);
    background: rgba(28, 28, 28, 0.8);
    color: var(--brass-light);
    border-radius: 50%;
    cursor: pointer;
    font-size: 2rem;
    font-weight: bold;
    display: flex;
    align-items: center;
    justify-content: center;
    transition: all 0.3s ease;
>>>>>>> 3f879b68
    z-index: 10003;
}

.modal-prev {
    left: -70px;
}

.modal-next {
    right: -70px;
}

.modal-nav:hover {
<<<<<<< HEAD
    background: var(--amber);
=======
    background: var(--brass-primary);
>>>>>>> 3f879b68
    color: var(--coal);
    transform: translateY(-50%) scale(1.1);
}

.modal-nav:disabled {
    opacity: 0.5;
    cursor: not-allowed;
<<<<<<< HEAD
}

.modal-nav:disabled:hover {
    background: var(--coal);
    color: var(--amber);
    transform: translateY(-50%) scale(1);
=======
    background: rgba(28, 28, 28, 0.5);
}

.modal-nav:disabled:hover {
    transform: translateY(-50%);
    background: rgba(28, 28, 28, 0.5);
>>>>>>> 3f879b68
}

/* ===========================================
   Loading States
   =========================================== */

.image-loading {
    position: absolute;
    top: 0;
    left: 0;
    width: 100%;
    height: 100%;
    background: radial-gradient(
        circle,
        rgba(28, 28, 28, 0.9) 0%,
        rgba(28, 28, 28, 0.7) 100%
    );
    display: flex;
    flex-direction: column;
    align-items: center;
    justify-content: center;
<<<<<<< HEAD
    gap: 15px;
    border-radius: 50%;
}

.brass-spinner {
    width: 60px;
    height: 60px;
    display: flex;
    align-items: center;
    justify-content: center;
=======
    z-index: 10004;
}

.loading-content {
    text-align: center;
    color: var(--warm-white);
}

.loading-content p {
    margin-top: 1rem;
    font-size: 1.1rem;
}

.brass-spinner {
    display: inline-block;
>>>>>>> 3f879b68
}

.gear-spinner {
    font-size: 3rem;
    animation: gearSpin 2s linear infinite;
<<<<<<< HEAD
    color: var(--amber);
    text-shadow: 0 0 10px rgba(255, 191, 0, 0.8);
=======
>>>>>>> 3f879b68
}

/* ===========================================
   Responsive Design
   =========================================== */

@media (max-width: 768px) {
<<<<<<< HEAD
    .modal-container {
        width: 95vw;
        max-height: 90vh;
    }
    
    .image-frame {
        width: 300px;
        height: 300px;
    }
    
    .prediction-grid {
        grid-template-columns: 1fr;
        gap: 15px;
    }
    
    .action-buttons {
        flex-direction: column;
        gap: 10px;
    }
    
    .modal-nav {
        width: 45px;
        height: 45px;
=======
    .telescope-frame {
        width: 320px; /* 响应式缩小 */
        height: 320px;
    }
    
    .telescope-lens {
        width: 270px; /* 响应式缩小 */
        height: 270px;
    }

    .data-section {
        width: 100%;
        max-width: 95vw;
        padding: 20px;
    }
    
    .main-content-grid {
        flex-direction: column;
        gap: 20px;
        min-height: auto;
    }
    
    .actions-section {
        flex-direction: row;
        justify-content: space-around;
        padding: 15px 0;
    }
    
    .detail-button,
    .download-button {
        width: 140px;
        height: 50px;
        font-size: 0.9rem;
    }
    
    .gear-decoration {
        font-size: 2rem;
    }
    
    .modal-nav {
        width: 40px;
        height: 40px;
>>>>>>> 3f879b68
        font-size: 1.5rem;
    }
    
    .modal-prev {
        left: -55px;
    }
    
    .modal-next {
        right: -55px;
    }
    
    .modal-close {
        width: 40px;
        height: 40px;
        font-size: 1.2rem;
    }
}

@media (max-width: 480px) {
<<<<<<< HEAD
    .image-frame {
        width: 250px;
        height: 250px;
    }
    
    .image-section {
        padding: 20px;
        min-height: 300px;
    }
    
    .info-section {
        padding: 20px;
=======
    .telescope-frame {
        width: 320px;
        height: 320px;
    }
    
    .telescope-lens {
        width: 280px;
        height: 280px;
    }
    
    .image-title {
        font-size: 1.4rem;
>>>>>>> 3f879b68
    }
    
    .gear-decoration {
        font-size: 2rem;
    }
    
    .modal-nav {
<<<<<<< HEAD
        display: none; /* 在小屏幕上隐藏导航按钮 */
=======
        display: none; /* Hide navigation on very small screens */
    }
}

/* ===========================================
   Accessibility
   =========================================== */

@media (prefers-contrast: high) {
    .telescope-frame {
        border-color: var(--amber);
    }
    
    .modal-close,
    .modal-nav {
        border-width: 3px;
    }
    
    .summary-item {
        border-width: 3px;
>>>>>>> 3f879b68
    }
}

@media (prefers-reduced-motion: reduce) {
    .gear-decoration,
<<<<<<< HEAD
=======
    .telescope-frame::before,
>>>>>>> 3f879b68
    .gear-spinner {
        animation: none;
    }
    
<<<<<<< HEAD
    .modal-visible .modal-container {
=======
    .modal-visible .new-modal-container {
>>>>>>> 3f879b68
        transform: scale(1);
        transition: none;
    }
    
    .image-modal {
        transition: opacity 0.1s ease;
    }
<<<<<<< HEAD
=======
}

/* Focus styles for better accessibility */
.modal-close:focus,
.modal-nav:focus,
.detail-button:focus,
.download-button:focus {
    outline: 3px solid var(--amber);
    outline-offset: 2px;
}

.modal-image:focus {
    outline: 3px solid var(--amber);
    outline-offset: 4px;
}

/* Print styles */
@media print {
    .image-modal {
        position: static;
        background: white;
    }
>>>>>>> 3f879b68
}<|MERGE_RESOLUTION|>--- conflicted
+++ resolved
@@ -1,21 +1,5 @@
-<<<<<<< HEAD
-/* Obscura No.7 - Image Modal Styles */
-/* 蒸汽朋克风格的图片模态框样式 - 上下分布式布局 */
-
-/* ===========================================
-   强制覆盖旧样式 - 确保新布局生效
-   =========================================== */
-
-/* 隐藏任何可能残留的旧结构 */
-.telescope-container,
-.telescope-frame,
-.telescope-lens {
-    display: none !important;
-}
-=======
 /* Obscura No.7 - Image Modal Styles - 重新设计为上下分离布局 */
 /* 蒸汽朋克风格的图片模态框样式 */
->>>>>>> 3f879b68
 
 /* ===========================================
    Modal Container & Backdrop
@@ -28,11 +12,7 @@
     width: 100% !important;
     height: 100% !important;
     z-index: 10000 !important;
-<<<<<<< HEAD
-    display: none !important; /* 初始隐藏 */
-=======
     display: flex !important;
->>>>>>> 3f879b68
     align-items: center !important;
     justify-content: center !important;
     opacity: 0;
@@ -69,26 +49,6 @@
 }
 
 /* ===========================================
-<<<<<<< HEAD
-   Modal Container - 上下分布式布局
-   =========================================== */
-
-.modal-container {
-    position: relative;
-    z-index: 10001;
-    background: var(--coal);
-    border: 3px solid var(--brass-primary);
-    border-radius: 20px;
-    max-width: 90vw;
-    max-height: 95vh;
-    width: 900px;
-    display: flex;
-    flex-direction: column;
-    box-shadow: 
-        0 0 30px rgba(205, 133, 63, 0.6),
-        inset 0 0 20px rgba(0, 0, 0, 0.3),
-        0 10px 40px rgba(0, 0, 0, 0.8);
-=======
    新的模态框容器 - 垂直布局 + UI优化
    =========================================== */
 
@@ -104,22 +64,91 @@
     margin: 0 auto;
     padding-top: 20px;
     justify-content: flex-start;
->>>>>>> 3f879b68
     transform: scale(0.8);
     transition: transform 0.3s ease-out;
+}
+
+.modal-visible .new-modal-container {
+    transform: scale(1);
+}
+
+/* ===========================================
+   上部分：望远镜圆形区域 - 优化尺寸
+   =========================================== */
+
+.telescope-section {
+    position: relative;
+    display: flex;
+    align-items: center;
+    justify-content: center;
+}
+
+/* 装饰性齿轮 - 缩小尺寸 */
+.gear-decoration {
+    position: absolute;
+    font-size: 2.5rem; /* 从3rem缩小到2.5rem */
+    color: var(--brass-primary);
+    z-index: 10002;
+    animation: gearSpin 8s linear infinite;
+    text-shadow: 0 0 10px rgba(205, 133, 63, 0.8);
+    filter: drop-shadow(2px 2px 4px rgba(0, 0, 0, 0.8));
+}
+
+.gear-top-left {
+    top: -40px; /* 从-50px调整到-40px */
+    left: -40px;
+    animation-direction: normal;
+}
+
+.gear-top-right {
+    top: -40px;
+    right: -40px;
+    animation-direction: reverse;
+    animation-duration: 6s;
+}
+
+.gear-bottom-left {
+    bottom: -40px;
+    left: -40px;
+    animation-direction: reverse;
+    animation-duration: 10s;
+}
+
+.gear-bottom-right {
+    bottom: -40px;
+    right: -40px;
+    animation-direction: normal;
+    animation-duration: 12s;
+}
+
+@keyframes gearSpin {
+    from { transform: rotate(0deg); }
+    to { transform: rotate(360deg); }
+}
+
+/* 望远镜框架 - 缩小尺寸 */
+.telescope-frame {
+    position: relative;
+    background: var(--brass-gradient);
+    border: 4px solid var(--bronze);
+    border-radius: 50%;
+    width: 400px; /* 从500px缩小到400px */
+    height: 400px;
+    box-shadow: 
+        0 0 30px rgba(205, 133, 63, 0.6),
+        inset 0 0 20px rgba(0, 0, 0, 0.3),
+        0 10px 40px rgba(0, 0, 0, 0.8);
+    display: flex;
+    align-items: center;
+    justify-content: center;
     overflow: hidden;
 }
 
-<<<<<<< HEAD
 .modal-visible .modal-container {
-=======
-.modal-visible .new-modal-container {
->>>>>>> 3f879b68
     transform: scale(1);
 }
 
 /* ===========================================
-<<<<<<< HEAD
    Modal Header with Title
    =========================================== */
 
@@ -147,18 +176,10 @@
 .image-section {
     flex: 1;
     padding: 30px;
-=======
-   上部分：望远镜圆形区域 - 优化尺寸
-   =========================================== */
-
-.telescope-section {
-    position: relative;
->>>>>>> 3f879b68
     display: flex;
     flex-direction: column;
     align-items: center;
     justify-content: center;
-<<<<<<< HEAD
     position: relative;
     min-height: 400px;
 }
@@ -217,138 +238,6 @@
     text-align: center;
     text-shadow: 0 0 8px rgba(255, 191, 0, 0.4);
     margin: 0;
-=======
->>>>>>> 3f879b68
-}
-
-/* 装饰性齿轮 - 缩小尺寸 */
-.gear-decoration {
-    position: absolute;
-<<<<<<< HEAD
-    font-size: 2.5rem;
-=======
-    font-size: 2.5rem; /* 从3rem缩小到2.5rem */
->>>>>>> 3f879b68
-    color: var(--brass-primary);
-    z-index: 10002;
-    animation: gearSpin 8s linear infinite;
-    text-shadow: 0 0 10px rgba(205, 133, 63, 0.8);
-    filter: drop-shadow(2px 2px 4px rgba(0, 0, 0, 0.8));
-}
-
-.gear-top-left {
-<<<<<<< HEAD
-    top: -20px;
-    left: -20px;
-=======
-    top: -40px; /* 从-50px调整到-40px */
-    left: -40px;
->>>>>>> 3f879b68
-    animation-direction: normal;
-}
-
-.gear-top-right {
-<<<<<<< HEAD
-    top: -20px;
-    right: -20px;
-=======
-    top: -40px;
-    right: -40px;
->>>>>>> 3f879b68
-    animation-direction: reverse;
-    animation-duration: 6s;
-}
-
-.gear-bottom-left {
-<<<<<<< HEAD
-    bottom: -20px;
-    left: -20px;
-=======
-    bottom: -40px;
-    left: -40px;
->>>>>>> 3f879b68
-    animation-direction: reverse;
-    animation-duration: 10s;
-}
-
-.gear-bottom-right {
-<<<<<<< HEAD
-    bottom: -20px;
-    right: -20px;
-=======
-    bottom: -40px;
-    right: -40px;
-    animation-direction: normal;
->>>>>>> 3f879b68
-    animation-duration: 12s;
-}
-
-@keyframes gearSpin {
-    from { transform: rotate(0deg); }
-    to { transform: rotate(360deg); }
-}
-
-<<<<<<< HEAD
-/* ===========================================
-   Info Section - 下半部分
-   =========================================== */
-
-.info-section {
-    flex: 1;
-    padding: 30px;
-    background: linear-gradient(
-        135deg,
-        rgba(205, 133, 63, 0.1) 0%,
-        rgba(184, 115, 51, 0.1) 100%
-    );
-    border-top: 2px solid var(--brass-dark);
-}
-
-.info-panel-container {
-    height: 100%;
-    overflow-y: auto;
-=======
-/* 望远镜框架 - 缩小尺寸 */
-.telescope-frame {
-    position: relative;
-    background: var(--brass-gradient);
-    border: 4px solid var(--bronze);
-    border-radius: 50%;
-    width: 400px; /* 从500px缩小到400px */
-    height: 400px;
-    box-shadow: 
-        0 0 30px rgba(205, 133, 63, 0.6),
-        inset 0 0 20px rgba(0, 0, 0, 0.3),
-        0 10px 40px rgba(0, 0, 0, 0.8);
-    display: flex;
-    align-items: center;
-    justify-content: center;
-    overflow: hidden;
-}
-
-.telescope-frame::before {
-    content: '';
-    position: absolute;
-    top: -10px;
-    left: -10px;
-    right: -10px;
-    bottom: -10px;
-    background: conic-gradient(
-        from 0deg,
-        var(--brass-dark) 0deg,
-        var(--brass-light) 90deg,
-        var(--brass-dark) 180deg,
-        var(--brass-light) 270deg,
-        var(--brass-dark) 360deg
-    );
-    border-radius: 50%;
-    z-index: -1;
-    animation: frameRotate 20s linear infinite;
-}
-
-@keyframes frameRotate {
-    from { transform: rotate(0deg); }
-    to { transform: rotate(360deg); }
 }
 
 /* 望远镜镜头（只包含图片） - 缩小尺寸 */
@@ -407,112 +296,14 @@
 
 .modal-image:hover {
     transform: scale(1.02);
->>>>>>> 3f879b68
-}
-
-.section-title {
-    color: var(--amber);
-    font-size: 1.5rem;
-    font-weight: bold;
+}
+
+.image-loading {
+    position: absolute;
+    top: 50%;
+    left: 50%;
+    transform: translate(-50%, -50%);
     text-align: center;
-<<<<<<< HEAD
-    margin: 0 0 20px 0;
-    text-shadow: 0 0 8px rgba(255, 191, 0, 0.4);
-}
-
-/* ===========================================
-   Prediction Data Grid
-   =========================================== */
-
-.prediction-grid {
-    display: grid;
-    grid-template-columns: 1fr 1fr;
-    gap: 20px;
-    margin-bottom: 20px;
-}
-
-.data-group {
-    background: rgba(28, 28, 28, 0.6);
-    border: 2px solid var(--brass-dark);
-    border-radius: 15px;
-    padding: 20px;
-    box-shadow: inset 0 0 15px rgba(0, 0, 0, 0.3);
-}
-
-.group-title {
-    color: var(--brass-light);
-    font-size: 1rem;
-    font-weight: bold;
-    margin: 0 0 12px 0;
-    text-align: center;
-}
-
-.data-items {
-    display: flex;
-    flex-direction: column;
-    gap: 8px;
-}
-
-.data-item {
-    display: flex;
-    align-items: center;
-    gap: 8px;
-    padding: 6px 0;
-}
-
-.data-icon {
-    font-size: 1.1rem;
-    width: 24px;
-    text-align: center;
-}
-
-.data-label {
-    color: var(--brass-light);
-    font-weight: 500;
-    flex: 1;
-}
-
-.data-value {
-    color: var(--amber);
-    font-weight: bold;
-    text-shadow: 0 0 4px rgba(255, 191, 0, 0.3);
-}
-
-/* ===========================================
-   Description Group
-   =========================================== */
-
-.description-group {
-    margin-top: 10px;
-}
-
-.vision-description {
-    color: var(--brass-light);
-    line-height: 1.5;
-    font-size: 0.95rem;
-    margin: 8px 0 0 0;
-    padding: 12px;
-    background: rgba(28, 28, 28, 0.5);
-    border-radius: 8px;
-    border-left: 3px solid var(--brass-primary);
-}
-
-/* ===========================================
-   Action Buttons
-   =========================================== */
-
-.action-group {
-    margin-top: 15px;
-}
-
-.action-buttons {
-    display: flex;
-    gap: 15px;
-    justify-content: center;
-}
-
-.action-button {
-=======
     color: var(--warm-white);
     z-index: 10;
 }
@@ -713,60 +504,13 @@
     height: 60px; /* 统一高度 */
     padding: 0; /* 移除padding，使用固定尺寸 */
     border: 2px solid var(--brass-primary);
->>>>>>> 3f879b68
     background: var(--brass-gradient);
-    border: 2px solid var(--brass-dark);
-    border-radius: 10px;
-    padding: 12px 20px;
     color: var(--coal);
-<<<<<<< HEAD
-=======
     border-radius: 12px;
->>>>>>> 3f879b68
     font-weight: bold;
     cursor: pointer;
     display: flex;
     align-items: center;
-<<<<<<< HEAD
-    gap: 8px;
-    text-decoration: none;
-    font-size: 0.9rem;
-}
-
-.action-button:hover {
-    background: var(--copper-gradient);
-    transform: translateY(-2px);
-    box-shadow: 0 4px 12px rgba(205, 133, 63, 0.4);
-}
-
-.action-button.primary {
-    background: var(--amber);
-    color: var(--coal);
-}
-
-.action-button.secondary {
-    background: var(--brass-gradient);
-}
-
-.button-content {
-    display: flex;
-    flex-direction: column;
-    align-items: center;
-    gap: 2px;
-}
-
-.button-label {
-    font-weight: bold;
-}
-
-.button-subtitle {
-    font-size: 0.75rem;
-    opacity: 0.8;
-}
-
-/* ===========================================
-   Control Buttons
-=======
     justify-content: center;
     gap: 10px;
     font-size: 1rem;
@@ -831,29 +575,10 @@
 
 /* ===========================================
    优化的外部关闭按钮
->>>>>>> 3f879b68
    =========================================== */
 
 .modal-close-btn {
     position: absolute;
-<<<<<<< HEAD
-    top: 15px;
-    right: 20px;
-    background: var(--coal);
-    border: 2px solid var(--brass-dark);
-    border-radius: 50%;
-    width: 40px;
-    height: 40px;
-    color: var(--amber);
-    font-size: 1.5rem;
-    font-weight: bold;
-    cursor: pointer;
-    transition: all 0.3s ease;
-    display: flex;
-    align-items: center;
-    justify-content: center;
-    z-index: 10003;
-=======
     top: 10px;
     right: 10px;
     width: 45px; /* 增大尺寸 */
@@ -871,18 +596,13 @@
     transition: all 0.3s ease;
     z-index: 10003; /* 确保在最上层 */
     box-shadow: 0 4px 15px rgba(0, 0, 0, 0.5), 0 0 20px rgba(255, 191, 0, 0.3); /* 增强阴影 */
->>>>>>> 3f879b68
 }
 
 .modal-close-btn:hover {
     background: var(--amber);
     color: var(--coal);
-<<<<<<< HEAD
-    transform: rotate(90deg) scale(1.1);
-=======
     transform: scale(1.1);
     box-shadow: 0 6px 20px rgba(0, 0, 0, 0.7), 0 0 25px rgba(255, 191, 0, 0.6);
->>>>>>> 3f879b68
 }
 
 /* ===========================================
@@ -893,21 +613,6 @@
     position: absolute;
     top: 50%;
     transform: translateY(-50%);
-<<<<<<< HEAD
-    background: var(--coal);
-    border: 2px solid var(--brass-dark);
-    border-radius: 50%;
-    width: 50px;
-    height: 50px;
-    color: var(--amber);
-    font-size: 2rem;
-    font-weight: bold;
-    cursor: pointer;
-    transition: all 0.3s ease;
-    display: flex;
-    align-items: center;
-    justify-content: center;
-=======
     width: 50px;
     height: 50px;
     border: 2px solid var(--brass-primary);
@@ -921,7 +626,6 @@
     align-items: center;
     justify-content: center;
     transition: all 0.3s ease;
->>>>>>> 3f879b68
     z-index: 10003;
 }
 
@@ -934,11 +638,7 @@
 }
 
 .modal-nav:hover {
-<<<<<<< HEAD
-    background: var(--amber);
-=======
     background: var(--brass-primary);
->>>>>>> 3f879b68
     color: var(--coal);
     transform: translateY(-50%) scale(1.1);
 }
@@ -946,21 +646,12 @@
 .modal-nav:disabled {
     opacity: 0.5;
     cursor: not-allowed;
-<<<<<<< HEAD
-}
-
-.modal-nav:disabled:hover {
-    background: var(--coal);
-    color: var(--amber);
-    transform: translateY(-50%) scale(1);
-=======
     background: rgba(28, 28, 28, 0.5);
 }
 
 .modal-nav:disabled:hover {
     transform: translateY(-50%);
     background: rgba(28, 28, 28, 0.5);
->>>>>>> 3f879b68
 }
 
 /* ===========================================
@@ -982,18 +673,6 @@
     flex-direction: column;
     align-items: center;
     justify-content: center;
-<<<<<<< HEAD
-    gap: 15px;
-    border-radius: 50%;
-}
-
-.brass-spinner {
-    width: 60px;
-    height: 60px;
-    display: flex;
-    align-items: center;
-    justify-content: center;
-=======
     z-index: 10004;
 }
 
@@ -1009,17 +688,11 @@
 
 .brass-spinner {
     display: inline-block;
->>>>>>> 3f879b68
 }
 
 .gear-spinner {
     font-size: 3rem;
     animation: gearSpin 2s linear infinite;
-<<<<<<< HEAD
-    color: var(--amber);
-    text-shadow: 0 0 10px rgba(255, 191, 0, 0.8);
-=======
->>>>>>> 3f879b68
 }
 
 /* ===========================================
@@ -1027,31 +700,6 @@
    =========================================== */
 
 @media (max-width: 768px) {
-<<<<<<< HEAD
-    .modal-container {
-        width: 95vw;
-        max-height: 90vh;
-    }
-    
-    .image-frame {
-        width: 300px;
-        height: 300px;
-    }
-    
-    .prediction-grid {
-        grid-template-columns: 1fr;
-        gap: 15px;
-    }
-    
-    .action-buttons {
-        flex-direction: column;
-        gap: 10px;
-    }
-    
-    .modal-nav {
-        width: 45px;
-        height: 45px;
-=======
     .telescope-frame {
         width: 320px; /* 响应式缩小 */
         height: 320px;
@@ -1094,16 +742,15 @@
     .modal-nav {
         width: 40px;
         height: 40px;
->>>>>>> 3f879b68
         font-size: 1.5rem;
     }
     
     .modal-prev {
-        left: -55px;
+        left: -50px;
     }
     
     .modal-next {
-        right: -55px;
+        right: -50px;
     }
     
     .modal-close {
@@ -1114,20 +761,6 @@
 }
 
 @media (max-width: 480px) {
-<<<<<<< HEAD
-    .image-frame {
-        width: 250px;
-        height: 250px;
-    }
-    
-    .image-section {
-        padding: 20px;
-        min-height: 300px;
-    }
-    
-    .info-section {
-        padding: 20px;
-=======
     .telescope-frame {
         width: 320px;
         height: 320px;
@@ -1140,17 +773,23 @@
     
     .image-title {
         font-size: 1.4rem;
->>>>>>> 3f879b68
     }
     
     .gear-decoration {
-        font-size: 2rem;
+        font-size: 1.5rem;
+    }
+    
+    .gear-top-left,
+    .gear-bottom-left {
+        left: -30px;
+    }
+    
+    .gear-top-right,
+    .gear-bottom-right {
+        right: -30px;
     }
     
     .modal-nav {
-<<<<<<< HEAD
-        display: none; /* 在小屏幕上隐藏导航按钮 */
-=======
         display: none; /* Hide navigation on very small screens */
     }
 }
@@ -1171,25 +810,17 @@
     
     .summary-item {
         border-width: 3px;
->>>>>>> 3f879b68
     }
 }
 
 @media (prefers-reduced-motion: reduce) {
     .gear-decoration,
-<<<<<<< HEAD
-=======
     .telescope-frame::before,
->>>>>>> 3f879b68
     .gear-spinner {
         animation: none;
     }
     
-<<<<<<< HEAD
-    .modal-visible .modal-container {
-=======
     .modal-visible .new-modal-container {
->>>>>>> 3f879b68
         transform: scale(1);
         transition: none;
     }
@@ -1197,8 +828,6 @@
     .image-modal {
         transition: opacity 0.1s ease;
     }
-<<<<<<< HEAD
-=======
 }
 
 /* Focus styles for better accessibility */
@@ -1221,5 +850,4 @@
         position: static;
         background: white;
     }
->>>>>>> 3f879b68
 }