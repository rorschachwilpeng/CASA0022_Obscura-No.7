// Gallery functionality for Obscura No.7

/**
 * Gallery management class for Obscura No.7 Virtual Telescope
 * Handles image loading, filtering, layout management, and interactions
 */

class GalleryApp {
    constructor() {
        this.images = [];
        this.filteredImages = [];
        this.currentFilter = 'all';
        this.currentView = 'masonry';
        this.isLoading = false;
        this.imageModal = null;
        this.init();
    }

    /**
     * Initialize the gallery application
     */
    init() {
        this.setupEventListeners();
        this.loadImages();
        this.updateStats();
        console.log('🖼️ Gallery System Initialized');
    }

    /**
     * Setup event listeners for gallery controls
     */
    setupEventListeners() {
        // Filter buttons
        const filterButtons = document.querySelectorAll('.filter-button');
        filterButtons.forEach(button => {
            button.addEventListener('click', (e) => {
                const filter = e.target.dataset.filter;
                this.setFilter(filter);
            });
        });

        // View toggle buttons
        const viewToggleButtons = document.querySelectorAll('.view-toggle');
        viewToggleButtons.forEach(button => {
            button.addEventListener('click', (e) => {
                const viewType = e.target.id.replace('-view', '');
                this.setView(viewType);
            });
        });

        // Window resize handler for masonry layout
        window.addEventListener('resize', this.debounce(() => {
            this.updateMasonryLayout();
        }, 250));

        // Infinite scroll (optional)
        this.setupInfiniteScroll();
    }

    /**
     * Load images from API
     */
    async loadImages() {
        if (this.isLoading) return;
        
        this.isLoading = true;
        this.showLoadingState();

        try {
            const response = await fetch('/api/v1/images');
            const data = await response.json();

            if (data.success) {
                this.images = data.images || [];
                this.applyFilter();
                this.hideLoadingState();
                this.updateStats();
                
                if (this.images.length === 0) {
                    this.showEmptyState();
                }
            } else {
                throw new Error(data.error || 'Failed to load images');
            }

        } catch (error) {
            console.error('Failed to load images:', error);
            this.showErrorState(error.message);
        } finally {
            this.isLoading = false;
        }
    }

    /**
     * Apply current filter to images
     */
    applyFilter() {
        switch (this.currentFilter) {
            case 'recent':
                this.filteredImages = this.images
                    .sort((a, b) => new Date(b.created_at) - new Date(a.created_at))
                    .slice(0, 20);
                break;
            case 'all':
            default:
                this.filteredImages = [...this.images];
                break;
        }

        this.renderImages();
    }

    /**
     * Set active filter
     */
    setFilter(filter) {
        this.currentFilter = filter;
        
        // Update filter button states
        const filterButtons = document.querySelectorAll('.filter-button');
        filterButtons.forEach(button => {
            if (button.dataset.filter === filter) {
                button.classList.add('active');
            } else {
                button.classList.remove('active');
            }
        });

        this.applyFilter();
    }

    /**
     * Set view type (grid or masonry)
     */
    setView(viewType) {
        this.currentView = viewType;
        
        // Update view toggle button states
        const viewButtons = document.querySelectorAll('.view-toggle');
        viewButtons.forEach(button => {
            const buttonViewType = button.id.replace('-view', '');
            if (buttonViewType === viewType) {
                button.classList.add('active');
            } else {
                button.classList.remove('active');
            }
        });

        // Update gallery container class
        const galleryContainer = document.getElementById('gallery-container');
        galleryContainer.className = `gallery-grid ${viewType}`;

        this.renderImages();
    }

    /**
     * Render images in the gallery
     */
    renderImages() {
        const galleryContainer = document.getElementById('gallery-container');
        
        if (this.filteredImages.length === 0) {
            this.showEmptyState();
            return;
        }

        galleryContainer.innerHTML = '';

        this.filteredImages.forEach((image, index) => {
            const imageElement = this.createImageElement(image, index);
            galleryContainer.appendChild(imageElement);
        });

        // 确保事件绑定在DOM更新后执行
        setTimeout(() => {
            this.rebindClickEvents();
            
            // Update layout for masonry view
            if (this.currentView === 'masonry') {
                this.updateMasonryLayout();
            }
        }, 100);
    }

    /**
     * Create individual image element
     */
    createImageElement(image, index) {
        const imageItem = document.createElement('div');
        imageItem.className = 'gallery-item';
        imageItem.style.animationDelay = `${index * 0.1}s`;

        const imageDate = new Date(image.created_at);
        const formattedDate = imageDate.toLocaleDateString('en-US', {
            year: 'numeric',
            month: 'short',
            day: 'numeric'
        });

        const formattedTime = imageDate.toLocaleTimeString('en-US', {
            hour: '2-digit',
            minute: '2-digit'
        });

        imageItem.innerHTML = `
            <div class="image-container">
                <img src="${image.url}" alt="${image.description}" class="gallery-image" loading="lazy">
                <div class="image-overlay">
                    <div class="overlay-content">
                        <div class="image-title">${image.description || 'Untitled Vision'}</div>
                        <div class="image-meta">${formattedDate} • ${formattedTime}</div>
                    </div>
                </div>
            </div>
            <div class="item-details">
                <p class="item-description">${image.description || 'A glimpse through the temporal lens...'}</p>
                <div class="item-metadata">
                    <div class="metadata-item">
                        <span class="metadata-label">Image ID:</span>
                        <span class="metadata-value">#${String(image.id).padStart(4, '0')}</span>
                    </div>
                    <div class="metadata-item">
                        <span class="metadata-label">Prediction:</span>
                        <span class="metadata-value">#${String(image.prediction_id).padStart(4, '0')}</span>
                    </div>
                    <div class="metadata-item">
                        <span class="metadata-label">Generated:</span>
                        <span class="metadata-value">${formattedDate}</span>
                    </div>
                    <div class="metadata-item">
                        <span class="metadata-label">Time:</span>
                        <span class="metadata-value">${formattedTime}</span>
                    </div>
                </div>
            </div>
        `;

        // Add click handler for future detail view
        imageItem.addEventListener('click', () => {
            this.showImageDetail(image);
        });

        // Add image load animation
        const img = imageItem.querySelector('.gallery-image');
        img.addEventListener('load', () => {
            imageItem.classList.add('loaded');
        });

        return imageItem;
    }

    /**
<<<<<<< HEAD
     * Rebind click events for all gallery items
     */
    rebindClickEvents() {
        const galleryItems = document.querySelectorAll('.gallery-item');
        console.log(`🔧 Rebinding click events for ${galleryItems.length} items`);
        
        galleryItems.forEach((item, index) => {
            // 检查是否已经绑定过事件，避免重复绑定
            if (item.hasAttribute('data-gallery-bound')) {
                console.log(`⚠️ Item ${index + 1} already bound by gallery, skipping...`);
                return;
            }
            
            // Get corresponding image data
            const imageData = this.filteredImages[index];
            
            if (imageData) {
                // Bind new click event without removing existing ones
                item.addEventListener('click', () => {
                    console.log('🖱️ Image clicked:', imageData);
                    this.showImageDetail(imageData);
                });
                
                // 标记为已绑定
                item.setAttribute('data-gallery-bound', 'true');
                
                console.log(`✅ Item ${index + 1} bound with real data`);
            } else {
                console.warn(`❌ No data for item ${index + 1}`);
            }
        });
    }

    /**
     * Show image detail modal
     */
    async showImageDetail(image) {
        console.log('Show image detail:', image);
        
        // Use the global image modal instance
        this.imageModal = window.imageModal;
        
        // Check if modal system is available
        console.log('🔍 ImageModal check:', this.imageModal);
        
        if (this.imageModal && typeof this.imageModal.show === 'function') {
            try {
                // Fetch complete image data with prediction details
                const response = await fetch(`/api/v1/images/${image.id}`);
                const data = await response.json();
                
                if (data.success) {
                    // Use the complete data from the detail endpoint
                    this.imageModal.show(data.image, this.images, this.images.findIndex(img => img.id === image.id));
                } else {
                    console.warn('Failed to fetch image details, using basic data:', data.error);
                    // Fallback to basic image data
                    this.imageModal.show(image, this.images, this.images.findIndex(img => img.id === image.id));
                }
            } catch (error) {
                console.error('Error fetching image details:', error);
                // Fallback to basic image data
                this.imageModal.show(image, this.images, this.images.findIndex(img => img.id === image.id));
            }
        } else {
            // Fallback: show notification and try to navigate to detail page
            console.warn('❌ ImageModal not available. Available:', {
                'window.imageModal': window.imageModal,
                'typeof ImageModal': typeof ImageModal
            });
            this.showNotification(`Viewing: ${image.description || 'Image'}`, 'info');
            
            // Try to navigate to detail page
            if (image.id) {
                window.location.href = `/image/${image.id}`;
            }
        }
=======
     * Show image detail modal
     */
    showImageDetail(image) {
        console.log('🖼️ Gallery: Showing image detail for:', image);
        
        // 找到当前图片在filteredImages中的索引
        const currentIndex = this.filteredImages.findIndex(img => img.id === image.id);
        
        console.log('🖼️ Gallery: Current index:', currentIndex);
        console.log('🖼️ Gallery: Total images:', this.filteredImages.length);
        console.log('🖼️ Gallery: Passing gallery images to modal:', this.filteredImages);
        
        // 确保ImageModal实例存在
        if (!window.imageModal) {
            console.error('❌ Gallery: ImageModal instance not found');
            return;
        }
        
        // 调用模态框显示方法，传递正确的参数
        window.imageModal.show(image, this.filteredImages, currentIndex)
            .then(() => {
                console.log('✅ Gallery: Modal shown successfully');
            })
            .catch(error => {
                console.error('❌ Gallery: Error showing modal:', error);
            });
>>>>>>> 3f879b68
    }

    /**
     * Update masonry layout
     */
    updateMasonryLayout() {
        if (this.currentView !== 'masonry') return;

        const galleryContainer = document.getElementById('gallery-container');
        const items = galleryContainer.querySelectorAll('.gallery-item');

        if (items.length === 0) return;

        // Simple masonry layout implementation
        const columns = this.calculateColumns();
        const columnHeights = new Array(columns).fill(0);

        items.forEach(item => {
            // Find the shortest column
            const shortestColumnIndex = columnHeights.indexOf(Math.min(...columnHeights));
            
            // Position the item
            const columnWidth = galleryContainer.offsetWidth / columns;
            const gap = 32; // 2rem gap
            
            item.style.position = 'absolute';
            item.style.left = `${shortestColumnIndex * (columnWidth + gap)}px`;
            item.style.top = `${columnHeights[shortestColumnIndex]}px`;
            item.style.width = `${columnWidth - gap}px`;

            // Update column height
            columnHeights[shortestColumnIndex] += item.offsetHeight + gap;
        });

        // Set container height
        galleryContainer.style.height = `${Math.max(...columnHeights)}px`;
        galleryContainer.style.position = 'relative';
    }

    /**
     * Calculate optimal number of columns for masonry
     */
    calculateColumns() {
        const containerWidth = document.getElementById('gallery-container').offsetWidth;
        const minColumnWidth = 300;
        const gap = 32;
        
        const columns = Math.max(1, Math.floor((containerWidth + gap) / (minColumnWidth + gap)));
        return columns;
    }

    /**
     * Update gallery statistics
     */
    async updateStats() {
        const totalImagesElement = document.getElementById('total-images');
        const totalPredictionsElement = document.getElementById('total-predictions');
        const locationsExploredElement = document.getElementById('locations-explored');

        if (totalImagesElement) {
            totalImagesElement.textContent = this.images.length;
        }

        // Get unique prediction IDs for prediction count
        if (totalPredictionsElement) {
            const uniquePredictions = new Set(this.images.map(img => img.prediction_id));
            totalPredictionsElement.textContent = uniquePredictions.size;
        }

        // Placeholder for locations (would need additional data)
        if (locationsExploredElement) {
            locationsExploredElement.textContent = Math.min(this.images.length, 12);
        }
    }

    /**
     * Show loading state
     */
    showLoadingState() {
        const galleryContainer = document.getElementById('gallery-container');
        galleryContainer.innerHTML = `
            <div class="loading-placeholder">
                <div class="brass-spinner">
                    <div class="gear-spinner">⚙️</div>
                </div>
                <p class="loading-text">Loading visions from the temporal archive...</p>
            </div>
        `;
    }

    /**
     * Hide loading state
     */
    hideLoadingState() {
        const loadingPlaceholder = document.querySelector('.loading-placeholder');
        if (loadingPlaceholder) {
            loadingPlaceholder.remove();
        }
    }

    /**
     * Show empty state
     */
    showEmptyState() {
        const galleryContainer = document.getElementById('gallery-container');
        const noImagesMessage = document.getElementById('no-images');
        
        galleryContainer.innerHTML = '';
        if (noImagesMessage) {
            noImagesMessage.style.display = 'block';
        }
    }

    /**
     * Show error state
     */
    showErrorState(message) {
        const galleryContainer = document.getElementById('gallery-container');
        galleryContainer.innerHTML = `
            <div class="error-placeholder">
                <div class="brass-panel error-panel">
                    <div class="error-content">
                        <span class="error-icon">⚠️</span>
                        <h3>System Malfunction</h3>
                        <p>Failed to load visions: ${message}</p>
                        <button class="retry-button" onclick="window.galleryApp.loadImages()">
                            Retry Loading
                        </button>
                    </div>
                </div>
            </div>
        `;
    }

    /**
     * Setup infinite scroll (optional feature)
     */
    setupInfiniteScroll() {
        let isScrolling = false;

        window.addEventListener('scroll', () => {
            if (isScrolling) return;
            
            const scrollHeight = document.documentElement.scrollHeight;
            const scrollTop = document.documentElement.scrollTop;
            const clientHeight = document.documentElement.clientHeight;

            if (scrollTop + clientHeight >= scrollHeight - 1000) {
                isScrolling = true;
                // Load more images if available
                setTimeout(() => {
                    isScrolling = false;
                }, 1000);
            }
        });
    }

    /**
     * Utility: Debounce function
     */
    debounce(func, wait) {
        let timeout;
        return function executedFunction(...args) {
            const later = () => {
                clearTimeout(timeout);
                func(...args);
            };
            clearTimeout(timeout);
            timeout = setTimeout(later, wait);
        };
    }

    /**
     * Show notification to user
     */
    showNotification(message, type = 'info') {
        // Create notification element
        const notification = document.createElement('div');
        notification.className = `notification notification-${type}`;
        notification.textContent = message;
        
        // Position notification at top right
        notification.style.cssText = `
            position: fixed;
            top: 20px;
            right: 20px;
            background: var(--brass-gradient);
            border: 2px solid var(--brass-dark);
            color: var(--coal);
            padding: 1rem 1.5rem;
            border-radius: 8px;
            box-shadow: 0 4px 8px rgba(0,0,0,0.3);
            z-index: 10000;
            font-weight: bold;
            animation: notification-slide-in 0.3s ease-out;
        `;
        
        document.body.appendChild(notification);
        
        // Auto remove after 3 seconds
        setTimeout(() => {
            notification.style.animation = 'notification-slide-out 0.3s ease-in';
            setTimeout(() => {
                if (notification.parentNode) {
                    notification.parentNode.removeChild(notification);
                }
            }, 300);
        }, 3000);
    }

    /**
     * Refresh gallery data
     */
    refresh() {
        this.loadImages();
    }
}

// Additional CSS for gallery animations
const galleryStyles = `
    .gallery-item {
        opacity: 0;
        transform: translateY(20px);
        animation: gallery-item-appear 0.6s ease-out forwards;
    }
    
    .gallery-item.loaded {
        opacity: 1;
        transform: translateY(0);
    }
    
    @keyframes gallery-item-appear {
        from {
            opacity: 0;
            transform: translateY(20px);
        }
        to {
            opacity: 1;
            transform: translateY(0);
        }
    }
    
    .error-panel {
        padding: 3rem;
        text-align: center;
    }
    
    .error-icon {
        font-size: 3rem;
        display: block;
        margin-bottom: 1rem;
        color: #cc4444;
    }
    
    .retry-button {
        background: var(--brass-gradient);
        border: 2px solid var(--brass-dark);
        padding: 1rem 2rem;
        border-radius: 8px;
        color: var(--coal);
        font-weight: bold;
        cursor: pointer;
        margin-top: 1rem;
        transition: all 0.3s ease;
    }
    
    .retry-button:hover {
        background: var(--copper-gradient);
        transform: translateY(-2px);
    }
    
    @keyframes notification-slide-in {
        from {
            transform: translateX(100%);
            opacity: 0;
        }
        to {
            transform: translateX(0);
            opacity: 1;
        }
    }
    
    @keyframes notification-slide-out {
        from {
            transform: translateX(0);
            opacity: 1;
        }
        to {
            transform: translateX(100%);
            opacity: 0;
        }
    }
`;

// Inject gallery-specific styles
const galleryStyleSheet = document.createElement('style');
galleryStyleSheet.textContent = galleryStyles;
document.head.appendChild(galleryStyleSheet);

// Initialize gallery when DOM is loaded (only on gallery page)
document.addEventListener('DOMContentLoaded', () => {
    if (window.location.pathname === '/gallery') {
        window.galleryApp = new GalleryApp();
    }
});

// Export for use in other modules
if (typeof module !== 'undefined' && module.exports) {
    module.exports = GalleryApp;
}<|MERGE_RESOLUTION|>--- conflicted
+++ resolved
@@ -250,85 +250,6 @@
     }
 
     /**
-<<<<<<< HEAD
-     * Rebind click events for all gallery items
-     */
-    rebindClickEvents() {
-        const galleryItems = document.querySelectorAll('.gallery-item');
-        console.log(`🔧 Rebinding click events for ${galleryItems.length} items`);
-        
-        galleryItems.forEach((item, index) => {
-            // 检查是否已经绑定过事件，避免重复绑定
-            if (item.hasAttribute('data-gallery-bound')) {
-                console.log(`⚠️ Item ${index + 1} already bound by gallery, skipping...`);
-                return;
-            }
-            
-            // Get corresponding image data
-            const imageData = this.filteredImages[index];
-            
-            if (imageData) {
-                // Bind new click event without removing existing ones
-                item.addEventListener('click', () => {
-                    console.log('🖱️ Image clicked:', imageData);
-                    this.showImageDetail(imageData);
-                });
-                
-                // 标记为已绑定
-                item.setAttribute('data-gallery-bound', 'true');
-                
-                console.log(`✅ Item ${index + 1} bound with real data`);
-            } else {
-                console.warn(`❌ No data for item ${index + 1}`);
-            }
-        });
-    }
-
-    /**
-     * Show image detail modal
-     */
-    async showImageDetail(image) {
-        console.log('Show image detail:', image);
-        
-        // Use the global image modal instance
-        this.imageModal = window.imageModal;
-        
-        // Check if modal system is available
-        console.log('🔍 ImageModal check:', this.imageModal);
-        
-        if (this.imageModal && typeof this.imageModal.show === 'function') {
-            try {
-                // Fetch complete image data with prediction details
-                const response = await fetch(`/api/v1/images/${image.id}`);
-                const data = await response.json();
-                
-                if (data.success) {
-                    // Use the complete data from the detail endpoint
-                    this.imageModal.show(data.image, this.images, this.images.findIndex(img => img.id === image.id));
-                } else {
-                    console.warn('Failed to fetch image details, using basic data:', data.error);
-                    // Fallback to basic image data
-                    this.imageModal.show(image, this.images, this.images.findIndex(img => img.id === image.id));
-                }
-            } catch (error) {
-                console.error('Error fetching image details:', error);
-                // Fallback to basic image data
-                this.imageModal.show(image, this.images, this.images.findIndex(img => img.id === image.id));
-            }
-        } else {
-            // Fallback: show notification and try to navigate to detail page
-            console.warn('❌ ImageModal not available. Available:', {
-                'window.imageModal': window.imageModal,
-                'typeof ImageModal': typeof ImageModal
-            });
-            this.showNotification(`Viewing: ${image.description || 'Image'}`, 'info');
-            
-            // Try to navigate to detail page
-            if (image.id) {
-                window.location.href = `/image/${image.id}`;
-            }
-        }
-=======
      * Show image detail modal
      */
     showImageDetail(image) {
@@ -355,7 +276,6 @@
             .catch(error => {
                 console.error('❌ Gallery: Error showing modal:', error);
             });
->>>>>>> 3f879b68
     }
 
     /**
