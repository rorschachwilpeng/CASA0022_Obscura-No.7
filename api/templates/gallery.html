--- conflicted
+++ resolved
@@ -353,11 +353,7 @@
     </section>
 </div>
 
-<<<<<<< HEAD
-<!-- Modal will be dynamically created by image-modal.js -->
-=======
 <!-- Image Modal will be created dynamically by ImageModal class -->
->>>>>>> 3f879b68
 
 <!-- Screen Reader Only Elements -->
 <div class="sr-only">
@@ -369,311 +365,6 @@
 {% block extra_js %}
 <!-- Load ImageModal first -->
 <script src="{{ url_for('static', filename='js/image-modal.js') }}"></script>
-<<<<<<< HEAD
-<!-- Then load Gallery which depends on ImageModal -->
-<script src="{{ url_for('static', filename='js/gallery.js') }}"></script>
-
-<script>
-// 增强的初始化和调试脚本
-function initializeGallerySystem() {
-    console.log('🚀 Starting Gallery System Initialization...');
-    
-    // 1. 检查依赖是否加载
-    console.log('📋 Checking dependencies:');
-    console.log('  - ImageModal class:', typeof ImageModal);
-    console.log('  - GalleryApp class:', typeof GalleryApp);
-    
-    // 2. 强制初始化 ImageModal
-    let imageModalInstance = null;
-    try {
-        if (typeof ImageModal !== 'undefined') {
-            imageModalInstance = new ImageModal();
-            window.imageModal = imageModalInstance;
-            console.log('✅ ImageModal initialized successfully:', imageModalInstance);
-        } else {
-            console.error('❌ ImageModal class not found - script may not be loaded');
-            return false;
-        }
-    } catch (error) {
-        console.error('❌ Error initializing ImageModal:', error);
-        return false;
-    }
-    
-    // 3. 强制初始化 GalleryApp
-    let galleryAppInstance = null;
-    try {
-        if (typeof GalleryApp !== 'undefined') {
-            galleryAppInstance = new GalleryApp();
-            window.galleryApp = galleryAppInstance;
-            console.log('✅ GalleryApp initialized successfully:', galleryAppInstance);
-        } else {
-            console.error('❌ GalleryApp class not found - script may not be loaded');
-            return false;
-        }
-    } catch (error) {
-        console.error('❌ Error initializing GalleryApp:', error);
-        return false;
-    }
-    
-    // 4. 验证初始化结果
-    console.log('🔍 Verification:');
-    console.log('  - window.imageModal:', window.imageModal);
-    console.log('  - window.galleryApp:', window.galleryApp);
-    console.log('  - imageModal.show function:', typeof window.imageModal?.show);
-    
-    // 5. 强制重新绑定事件（延迟执行）
-    setTimeout(() => {
-        console.log('🔧 Force rebinding events after initialization...');
-        forceRebindAllEvents();
-        
-        // 6. 验证事件绑定
-        const galleryItems = document.querySelectorAll('.gallery-item');
-        console.log(`📊 Event binding summary: ${galleryItems.length} items processed`);
-        
-        // 7. 测试模态框功能
-        testModalFunctionality();
-    }, 1000);
-    
-    return true;
-}
-
-// 强化的事件绑定函数
-function forceRebindAllEvents() {
-    console.log('🔧 Force rebinding all gallery events...');
-    
-    const galleryItems = document.querySelectorAll('.gallery-item');
-    console.log(`Found ${galleryItems.length} gallery items to rebind`);
-    
-    if (galleryItems.length === 0) {
-        console.warn('⚠️ No gallery items found - may need to wait for image loading');
-        return;
-    }
-    
-    galleryItems.forEach((item, index) => {
-        // 清除之前的事件绑定标记
-        item.removeAttribute('data-event-bound');
-        item.removeAttribute('data-gallery-bound');
-        
-        // 获取图片数据
-        let imageData = null;
-        
-        // 尝试从Gallery App获取数据
-        if (window.galleryApp && window.galleryApp.filteredImages && window.galleryApp.filteredImages[index]) {
-            imageData = window.galleryApp.filteredImages[index];
-            console.log(`📊 Using real data for item ${index + 1}:`, imageData);
-        } else {
-            // 从DOM提取数据作为备选
-            const img = item.querySelector('img, .gallery-image');
-            const titleEl = item.querySelector('.image-title, .item-description');
-            const description = titleEl ? titleEl.textContent : 'Generated Environmental Vision';
-            
-            imageData = {
-                id: index + 1,
-                description: description,
-                url: img ? img.src : '',
-                temperature: 20 + Math.random() * 15,
-                humidity: 50 + Math.random() * 30,
-                location: 'Environmental Station',
-                confidence: 80 + Math.random() * 20,
-                created_at: new Date().toISOString()
-            };
-            console.log(`📊 Using mock data for item ${index + 1}:`, imageData);
-        }
-        
-        // 移除之前的事件监听器（如果有的话）
-        const newItem = item.cloneNode(true);
-        item.parentNode.replaceChild(newItem, item);
-        
-        // 绑定新的点击事件
-        newItem.addEventListener('click', function(e) {
-            e.preventDefault();
-            e.stopPropagation();
-            
-            console.log('🖱️ Gallery item clicked:', imageData);
-            console.log('🔍 Available objects:', {
-                'window.imageModal': window.imageModal,
-                'typeof show': typeof window.imageModal?.show,
-                'galleryImages': window.galleryApp?.images
-            });
-            
-            if (window.imageModal && typeof window.imageModal.show === 'function') {
-                console.log('✅ Showing modal via ImageModal...');
-                // 使用完整的参数调用
-                const galleryImages = window.galleryApp?.images || [imageData];
-                const currentIndex = window.galleryApp?.images?.findIndex(img => img.id === imageData.id) || index;
-                window.imageModal.show(imageData, galleryImages, currentIndex);
-            } else {
-                console.error('❌ ImageModal not available:', {
-                    'window.imageModal': window.imageModal,
-                    'show method': window.imageModal?.show
-                });
-                // 备选方案：显示通知
-                alert(`Viewing: ${imageData.description || 'Unknown Image'}`);
-            }
-        });
-        
-        // 重新绑定图片加载事件
-        const img = newItem.querySelector('img, .gallery-image');
-        if (img) {
-            img.addEventListener('load', () => {
-                newItem.classList.add('loaded');
-            });
-            img.addEventListener('error', () => {
-                console.warn(`⚠️ Image failed to load for item ${index + 1}`);
-            });
-        }
-        
-        // 标记为已绑定
-        newItem.setAttribute('data-event-bound', 'true');
-        
-        console.log(`✅ Item ${index + 1} bound successfully`);
-    });
-    
-    console.log('🎉 All gallery events bound!');
-}
-
-// 测试模态框功能
-function testModalFunctionality() {
-    console.log('🧪 Testing modal functionality...');
-    
-    if (window.imageModal) {
-        console.log('✅ ImageModal instance exists');
-        console.log('  - Modal element:', window.imageModal.modal);
-        console.log('  - Show method:', typeof window.imageModal.show);
-        console.log('  - Hide method:', typeof window.imageModal.hide);
-    } else {
-        console.error('❌ ImageModal instance not found');
-    }
-    
-    if (window.galleryApp) {
-        console.log('✅ GalleryApp instance exists');
-        console.log('  - Images loaded:', window.galleryApp.images?.length || 0);
-        console.log('  - Filtered images:', window.galleryApp.filteredImages?.length || 0);
-    } else {
-        console.error('❌ GalleryApp instance not found');
-    }
-}
-
-// 多重初始化尝试
-function attemptInitialization() {
-    console.log('🔄 Attempting Gallery System initialization...');
-    
-    // 尝试1：立即初始化
-    if (initializeGallerySystem()) {
-        console.log('✅ Initialization successful on first attempt');
-        return;
-    }
-    
-    // 尝试2：延迟500ms
-    setTimeout(() => {
-        console.log('🔄 Retry attempt 1 (500ms delay)...');
-        if (initializeGallerySystem()) {
-            console.log('✅ Initialization successful on retry 1');
-            return;
-        }
-        
-        // 尝试3：延迟1000ms
-        setTimeout(() => {
-            console.log('🔄 Retry attempt 2 (1000ms delay)...');
-            if (initializeGallerySystem()) {
-                console.log('✅ Initialization successful on retry 2');
-                return;
-            }
-            
-            // 最终尝试：延迟2000ms
-            setTimeout(() => {
-                console.log('🔄 Final retry attempt (2000ms delay)...');
-                if (!initializeGallerySystem()) {
-                    console.error('❌ All initialization attempts failed');
-                }
-            }, 2000);
-        }, 1000);
-    }, 500);
-}
-
-// DOM加载完成后开始初始化
-if (document.readyState === 'loading') {
-    document.addEventListener('DOMContentLoaded', attemptInitialization);
-} else {
-    // DOM已经加载完成，立即执行
-    attemptInitialization();
-}
-
-// 全局函数供调试使用
-window.forceRebindAllEvents = forceRebindAllEvents;
-window.initializeGallerySystem = initializeGallerySystem;
-window.testModalFunctionality = testModalFunctionality;
-
-
-// 添加直接测试模态框显示的函数
-window.testModalDisplay = function() {
-    console.log('🧪 Testing modal display directly...');
-    
-    if (!window.imageModal) {
-        console.error('❌ ImageModal not available');
-        return;
-    }
-    
-    console.log('🔍 Modal element:', window.imageModal.modal);
-    console.log('🔍 Modal current style:', window.imageModal.modal.style.cssText);
-    console.log('🔍 Modal computed style:', {
-        display: window.getComputedStyle(window.imageModal.modal).display,
-        opacity: window.getComputedStyle(window.imageModal.modal).opacity,
-        visibility: window.getComputedStyle(window.imageModal.modal).visibility,
-        zIndex: window.getComputedStyle(window.imageModal.modal).zIndex
-    });
-    
-    // 强制显示模态框
-    console.log('🔧 Force showing modal...');
-    window.imageModal.modal.style.display = 'flex';
-    window.imageModal.modal.style.opacity = '1';
-    window.imageModal.modal.style.visibility = 'visible';
-    window.imageModal.modal.classList.add('modal-visible');
-    
-    console.log('✅ Modal should now be visible');
-    console.log('🔍 Updated computed style:', {
-        display: window.getComputedStyle(window.imageModal.modal).display,
-        opacity: window.getComputedStyle(window.imageModal.modal).opacity,
-        visibility: window.getComputedStyle(window.imageModal.modal).visibility,
-        zIndex: window.getComputedStyle(window.imageModal.modal).zIndex
-    });
-    
-    // 5秒后隐藏
-    setTimeout(() => {
-        console.log('🔧 Hiding modal after test...');
-        window.imageModal.hide();
-    }, 5000);
-};
-
-// 添加性能监控
-window.addEventListener('load', () => {
-    console.log('📊 Gallery System Status Report:');
-    console.log('  - Page fully loaded');
-    console.log('  - ImageModal available:', !!window.imageModal);
-    console.log('  - GalleryApp available:', !!window.galleryApp);
-    console.log('  - Gallery items count:', document.querySelectorAll('.gallery-item').length);
-    
-    // 自动添加测试按钮
-    setTimeout(() => {
-        const testButton = document.createElement('button');
-        testButton.textContent = '🧪 Test Modal';
-        testButton.style.cssText = `
-            position: fixed;
-            top: 10px;
-            right: 10px;
-            z-index: 9999;
-            background: #CD853F;
-            color: white;
-            border: none;
-            padding: 10px;
-            border-radius: 5px;
-            cursor: pointer;
-        `;
-        testButton.onclick = window.testModalDisplay;
-        document.body.appendChild(testButton);
-        console.log('🧪 Test button added to page');
-    }, 2000);
-=======
 <script>
 // 初始化画廊和模态框应用
 document.addEventListener('DOMContentLoaded', function() {
@@ -719,7 +410,6 @@
     });
     
     console.log('🔭 Gallery initialization complete');
->>>>>>> 3f879b68
 });
 </script>
 {% endblock %}
